import classNames from 'classnames';
import React from 'react';

import '../style/index.styl';

export default class Slider extends React.Component {
  static defaultProps = {
    min: 0,
    max: 1,
    step: 0,
    disabled: false,
    orientation: 'horizontal'
  };

  state = {
    value: null,
    isDragging: false
  };

  componentWillMount() {
    this.componentWillReceiveProps(this.props);
  }

  componentWillReceiveProps(props) {
    let value = props.value == null ? props.defaultValue : props.value;
    if (value == null && (this.state.value == null || this.props.max !== props.max || this.props.min !== props.min)) {
      value = props.min + (props.max - props.min) / 2;
    }

    this.setState({value});
  }

  onMouseDown = (e) => {
    this.setState({
      isDragging: true
    });

    window.addEventListener('mouseup', this.onMouseUp);
    window.addEventListener('mousemove', this.onMouseMove);

    this.onMouseMove(e);
  };

  onMouseUp = (e) => {
    window.removeEventListener('mouseup', this.onMouseUp);
    window.removeEventListener('mousemove', this.onMouseMove);

    this.setState({
      isDragging: false
    });
  };

  onMouseMove = (e) => {
    let rect = this.dom.getBoundingClientRect();
    let minOffset = this.props.orientation === 'vertical' ? rect.top : rect.left;
    let offset = this.props.orientation === 'vertical' ? e.clientY : e.clientX;
    let size = this.props.orientation === 'vertical' ? rect.height : rect.width;

    // Compute percentage
    let percent = (offset - minOffset) / size;
    percent = Math.max(0, Math.min(1, percent));
    if (this.props.orientation === 'vertical') {
      percent = 1 - percent;
    }

    // Compute real value based in min and max, and snap to nearest step.
    let {min, max, step} = this.props;
    let value = min + (max - min) * percent;
    if (step) {
      value = Math.round(value / step) * step;
    }

    // Emit onChange event
    if (this.props.onChange && value !== this.state.value) {
      this.props.onChange(value);
    }

    // If value is not set in props (uncontrolled component), set state
    if (this.props.value == null) {
      this.setState({value});
    }
  };

  render() {
    let {disabled, max, min, orientation, step} = this.props;
    let {isDragging, isFocused, value} = this.state;
    let percent = (value - min) / (max - min);
    let styleKey = this.props.orientation === 'vertical' ? 'bottom' : 'left';
    let sliderClasses = classNames('coral3-Slider', {
<<<<<<< HEAD
      'is-disabled': disabled,
=======
      'is-disabled': isDisabled,
>>>>>>> 9bed34ec
      'coral3-Slider--vertical': orientation === 'vertical'},
      this.props.className
    );
    return (
      <div
        className={sliderClasses}
        onMouseDown={this.onMouseDown}
        ref={d => this.dom = d}
        role="slider"
        aria-valuemin={min}
        aria-valuemax={max}
        aria-valuenow={value}
        aria-orientation={orientation}
        aria-disabled={disabled}>
          <div className="coral3-Slider-bar" />
          <div
            className={classNames('coral3-Slider-handle', {'is-dragged': isDragging, 'is-focused': isFocused})}
            onMouseDown={!disabled && this.onMouseDown}
            style={{[styleKey]: percent * 100 + '%'}}
            aria-disabled={disabled}>
              <input
                type="range"
                className="coral3-Slider-input"
                step={step}
                max={max}
                min={min}
                disabled={disabled} />
          </div>
      </div>
    );
  }
}<|MERGE_RESOLUTION|>--- conflicted
+++ resolved
@@ -87,11 +87,7 @@
     let percent = (value - min) / (max - min);
     let styleKey = this.props.orientation === 'vertical' ? 'bottom' : 'left';
     let sliderClasses = classNames('coral3-Slider', {
-<<<<<<< HEAD
       'is-disabled': disabled,
-=======
-      'is-disabled': isDisabled,
->>>>>>> 9bed34ec
       'coral3-Slider--vertical': orientation === 'vertical'},
       this.props.className
     );
